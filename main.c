/******************************************************************************
 * main.c
 *
 * treetop - A 'top' like text/log file monitor.
 *
 * Copyright (C) 2013, Matt Davis (enferex)
 *
 * This file is part of treetop.
 * treetop is free software: you can redistribute it and/or modify
 * it under the terms of the GNU General Public License as published by
 * the Free Software Foundation, either version 2 of the License, or
 * (at your option) any later version.
 *
 * treetop is distributed in the hope that it will be useful,
 * but WITHOUT ANY WARRANTY; without even the implied warranty of
 * MERCHANTABILITY or FITNESS FOR A PARTICULAR PURPOSE.  See the
 * GNU General Public License for more details.
 *
 * You should have received a copy of the GNU General Public License
 * along with treetop.  If not, see <http://www.gnu.org/licenses/>.
 *****************************************************************************/


#include <stdio.h>
#include <stdlib.h>
#include <string.h>
#include <ctype.h>
#include <libgen.h>
#include <unistd.h>
#include <curses.h>
#include <menu.h>
#include <panel.h>
#include <sys/stat.h>
#include <sys/types.h>


/* Output routines */
#define _PR(_tag, _outfd, ...)                       \
    do {                                             \
        fprintf(_outfd, "[logtop]"_tag __VA_ARGS__); \
        fputc('\n', _outfd);                         \
    } while(0)
#define PR(...)  _PR(" ", stdout, __VA_ARGS__)
#define DBG(...) _PR("[debug] ", stdout, __VA_ARGS__)
#define WR(...)  _PR("[warning] ", stderr, __VA_ARGS__)
#define ER(...)                               \
    do {                                      \
        _PR("[error] ", stderr, __VA_ARGS__); \
        exit(-1);                             \
    } while (0)


/* Comment character for config file (anything after this char is ignored) */
#define COMMENT_CHAR '#'


/* If the file has the 'UPDATED' state */
#define UPDATED_CHAR "*"


/* Default delay (seconds) */
#define DEFAULT_TIMEOUT_SECS 10


/* Max */
#define MAX(_a, _b) (((_a)>(_b)) ? (_a) : (_b))


/* Window dimensions */
#define INNER_WIN_LINES (LINES-3)
#define INNER_WIN_COLS (COLS-2)


#define TITLE "}-= TreeTop =-{"

/* File state */
typedef enum _state_e
{
    UNCHANGED,
    UPDATED
} state_e;

/* Stores the last X window columns number */
static int columns = 0;

/* File information */
typedef struct _data_t
{
    int fd;
    FILE *fp;
    const char *full_path;
    const char *base_name;
    char line[128];
    struct _data_t *next;
    state_e state;
    ITEM *item;  /* Curses menu item for this file */
    time_t last_mod;
} data_t;


/* Screen (ncurses state and content) */
typedef struct _screen_t
{
    WINDOW *master;  /* Nothing here it just needs a border to look pretty */
    WINDOW *content; /* Menu goes here                                     */
    WINDOW *details; /* Display details about selected item                */
    PANEL  *master_panel;
    PANEL  *content_panel;
    PANEL  *details_panel;
    MENU *menu;
    ITEM **items;
    data_t *datas;
} screen_t;


static void usage(const char *execname, const char *msg)
{
    if (msg)
      PR("%s", msg);
    printf("Usage: %s <config> [-d secs] [-h]\n"
       "    -h:      Display this help screen\n"
       "    -d secs: Auto-update display every 'secs' seconds\n", execname);
    exit(0);
}


/* Update display */
static void screen_create_menu(screen_t *screen)
{
    int i = 0;
    data_t *d;
    char line[COLS];
    const char *def = "Updating...";

    /* Count number of data items */
    for (d=screen->datas; d; d=d->next)
      ++i;
    
    /* Allocate a long line for the description (make it all spaces) */ 
    memset(line, ' ', sizeof(line) - 1);
    line[sizeof(line)] = '\0';
    memcpy(line, def, strlen(def));

    /* Allocate and create menu items (one per data item */
    screen->items = (ITEM **)calloc(i+1, sizeof(ITEM *));
    for (i=0, d=screen->datas; d; d=d->next, ++i)
    {
        screen->items[i] = new_item(d->base_name, line);
        screen->items[i]->description.length = sizeof(line);
        set_item_userptr(screen->items[i], (void *)d);
        d->item = screen->items[i];
    }

    screen->menu = new_menu(screen->items);
    set_menu_mark(screen->menu, "-->  ");
    set_menu_win(screen->menu, screen->content);
    post_menu(screen->menu);
}


/* Returns the starting x-coordinate such that when displaying a value of
 * 'length' characters long, it will be centered in the given window.
 */
static int find_center_start(const WINDOW *win, size_t length)
{
    int max_x = getmaxx(win);
    int half = length / 2;
    return max_x / 2 - half;
}


/* Writes the program title into the window */
static void write_title_window(WINDOW *master)
{
    int x;
    box(master, 0, 0);
    x = find_center_start(master, strlen(TITLE));
    mvwprintw(master, 0, x, TITLE);
}


/* Initialize curses */
static screen_t *screen_create(data_t *datas, int timeout_ms)
{
    screen_t *screen;

    initscr();
    cbreak();
    noecho();
    curs_set(0); /* Turn cursor off */
    timeout(timeout_ms);
    keypad(stdscr, TRUE);

    screen = calloc(1, sizeof(screen_t));
    screen->datas = datas;

    /* Create the windows */
    screen->master = newwin(LINES, COLS, 0, 0);
    screen->content = newwin(INNER_WIN_LINES, INNER_WIN_COLS, 2, 1);
    screen->details = newwin(INNER_WIN_LINES, INNER_WIN_COLS, 2, 1);
    scrollok(screen->details, TRUE);

    /* Decorate the master window */
    write_title_window(screen->master);

    /* Put the windows in panels (easier to refresh things) */
    screen->master_panel = new_panel(screen->master);
    screen->details_panel = new_panel(screen->details);
    screen->content_panel = new_panel(screen->content);
    screen_create_menu(screen);
    return screen;
}


/* Cleanup from curses */
static void screen_destroy(screen_t *screen)
{
    endwin();
    free(screen);
}


/* Create our file information */
static data_t *data_init(const char *fname)
{
    FILE *fp, *entry_fp;
    data_t *head, *tmp;
    char *c, *line;
    size_t sz;
    ssize_t ret;
#define CONTINUE {free(line); line=NULL; continue;}

    if (!(fp = fopen(fname, "r")))
      ER("Could not open config file '%s'", fname);

    /* For each line in config */
    head = NULL;
    line = NULL;
    while ((ret = getline(&line, &sz, fp)) != -1)
    {
        /* Skip whitespace */
        c = line;
        while (*c && isspace(*c))
          ++c;

        if (*c == COMMENT_CHAR)
          CONTINUE;

        /* Trim line */
        if (strchr(c, COMMENT_CHAR))
          *(strchr(c, COMMENT_CHAR)) = '\0';
        if (strchr(c, '\n'))
          *(strchr(c, '\n')) = '\0';
        if (strchr(c, ' '))
          *(strchr(c, ' ')) = '\0';

        if (strlen(c) == 0)
          CONTINUE;

        if (!(entry_fp = fopen(c, "r")))
        {
            WR("Could not open file: '%s'", c);
            CONTINUE;
        }

        /* Add to list */ 
        DBG("Monitoring file: '%s'...", c);
        tmp = head;
        head = calloc(1, sizeof(data_t));
        head->fp = entry_fp;
        head->fd = fileno(entry_fp);
        head->full_path = strdup(c);
        head->base_name = strdup(basename((char *)head->full_path));
        head->state = UPDATED; /* Force first update to process this */
        head->next = tmp;
        free(line);
        line = NULL;
    }

    return head;
}


/* Cleanup */
static void data_destroy(data_t *datas)
{
    data_t *curr, *d = datas;

    while (d)
    {
        curr = d;
        fclose(d->fp);
        d = curr->next;
        free(curr);
    }
}


/* Set the last line for this file */
static void get_last_line(data_t *d)
{
    ssize_t idx, n_bytes;
    char line[1024] = {0};

    /* Read in last 1024 bytes */
    if (fseek(d->fp, -sizeof(line), SEEK_END) == -1)
      fseek(d->fp, 0, SEEK_SET);
    n_bytes = fread(line, 1, sizeof(line)-1, d->fp);
    idx = n_bytes - 1;

    /* If file ends with newline */
    while (idx > 0 && (line[idx] == '\n' || line[idx] == '\r'))
      --idx;

    /* Now find the next newline */
    while (idx > 0 && (line[idx] != '\n' && line[idx] != '\r'))
      --idx;

    if (line[idx] == '\n' && idx+1 < n_bytes)
      ++idx;

    /* Copy starting from the last line */
    if (idx >= 0)
      strncpy(d->line, line+idx, sizeof(d->line) - 1);
}


/* Update data */
static void data_update(data_t *datas)
{
    data_t *d;
    struct stat stats;

    /* If the files have been updated, grab the last line from the file */
    for (d=datas; d; d=d->next)
    {
        if (stat(d->full_path, &stats) == -1)
          ER("Could not obtain file stats for: '%s'", d->base_name);

        /* If the file has been modified since last check, update */
        if (stats.st_mtime != d->last_mod)
        {
            get_last_line(d);
            d->last_mod = stats.st_mtime;
            d->state = UPDATED;
        }
    }
}


/* Update the details screen to display info about the selected item */
static void update_details(screen_t *screen, const data_t *selected)
{
    int c, maxx, maxy, bytes;

    /* Clear and get the size of the details window */
    wclear(screen->details);
    getmaxyx(screen->details, maxy, maxx);

    /* Draw last n bytes of file: (figure out how much room we have)   */
    maxy -= 2; /* Ignore border */
    maxx -= 2; /* Ignore border */
    bytes = maxx * maxy;

    /* Set the file-read pointer */
    if (fseek(selected->fp, -bytes, SEEK_END) == -1)
      fseek(selected->fp, 0, SEEK_SET);

    /* Read in file contents */
    wmove(screen->details, 1, 1);
    while ((c = fgetc(selected->fp)) != EOF)
    {
        /* Add whitespace if the cursor is on a border */
        if (getcurx(screen->details) == maxx)
        {
            waddch(screen->details, ' ');
            waddch(screen->details, ' ');
            waddch(screen->details, ' ');
        }
        else if (getcurx(screen->details) == 0)
          waddch(screen->details, ' ');

        waddch(screen->details, c);
    }
    
    /* Display file name and draw border */
    box(screen->details, 0, 0);
    mvwprintw(screen->details, 0, 1, "[%s]", selected->base_name);
}


/* Update display
 * 'show_details' is the selected item, if no item is slected this val is NULL
 */
static void screen_update(screen_t *screen, const data_t *show_details)
{
    data_t *d;

    /* Check for updated data */
    for (d=screen->datas; d; d=d->next)
      if (d->state == UPDATED)
        d->item->description.str = d->line;

    /* Refresh menu */
    unpost_menu(screen->menu);
    post_menu(screen->menu);

    /* Now draw a character signifying which file just changed */
    for (d=screen->datas; d; d=d->next)
    {
        if (d->state == UPDATED)
        {
            mvwprintw(screen->content, item_index(d->item), 3, UPDATED_CHAR);
            d->state = UNCHANGED;
        }
    }

    /* Update display */
    if (show_details)
    {
        update_details(screen, show_details);
        show_panel(screen->details_panel);
    }
    else
      hide_panel(screen->details_panel);

    update_panels();
    doupdate();
}

/* Capture user input (keys) and timeout to periodically referesh */
static void process(screen_t *screen)
{
    int c;
    const data_t *show_details;

    /* Force initial drawing */
    data_update(screen->datas);
    screen_update(screen, NULL);
    show_details = NULL;

    while ((c = getch()) != 'Q' && c != 'q')
    {
        switch (c)
        {
            case KEY_RESIZE:
                mvwprintw(screen->master, 1, columns-1, " ");
                columns = COLS;
                if (wresize(screen->master, LINES, COLS) == ERR)
                    WR("Error resizing master windows");
                if (wresize(screen->content,
                            INNER_WIN_LINES, INNER_WIN_COLS) == ERR)
                    WR("Error resizing content windows");
                if (wresize(screen->details,
                            INNER_WIN_LINES, INNER_WIN_COLS) == ERR)
                    WR("Error resizing details windows");

                /* Redraw the title and clean up the border */
                write_title_window(screen->master);
<<<<<<< HEAD

                /* Remove old border "|" drawings */
                mvwprintw(screen->master, 1, COLS-4, "   ");
=======
>>>>>>> cbc5c4eb
                break;

            case KEY_UP:
            case 'k':
                menu_driver(screen->menu, REQ_UP_ITEM);
                break;

            case KEY_DOWN:
            case 'j':
                menu_driver(screen->menu, REQ_DOWN_ITEM);
                break;

            case KEY_ENTER:
            case '\n':
            case 'l':
                show_details = item_userptr(current_item(screen->menu));
                break;

            /*  If no key was registered, or on some wacky
             * input we don't care about don't modify the screen state.
             */
            case ERR:
                break;

            /* Someother key was pressed, exit details window */
            default:
                show_details = NULL;
        }

        data_update(screen->datas);
        screen_update(screen, show_details);
    }
}


int main(int argc, char **argv)
{
    int i, timeout_secs;
    screen_t *screen;
    data_t *datas;
    const char *fname;

    /* Args */
    fname = 0;
    timeout_secs = DEFAULT_TIMEOUT_SECS;
    for (i=1; i<argc; ++i)
    {
        if (strncmp(argv[i], "-d", strlen("-d")) == 0)
        {
            if (i+1 < argc)
              timeout_secs = atoi(argv[++i]);
            else
              usage(argv[0], "Incorrect timeout value specified");
        }
        else if (strncmp(argv[i], "-h", strlen("-h")) == 0)
          usage(argv[0], NULL);
        else if (argv[i][0] != '-')
          fname = argv[i];
        else
          usage(argv[0], "Invalid argument specified");
    }

    /* Sanity check args */
    if (!fname)
      usage(argv[0], "Please provide a configuration file");
    if (timeout_secs < 0)
      usage(argv[0], "Incorrect timeout value specified");

    DBG("Using config:  %s", fname);
    DBG("Using timeout: %d seconds", timeout_secs);

    /* Load data */
    datas = data_init(fname);

    /* Initialize display */
    screen = screen_create(datas, timeout_secs * 1000);

    /* Initialize columns variable */
    columns = COLS;

    /* Do the work */
    process(screen);

    /* Cleanup */
    data_destroy(datas);
    screen_destroy(screen);

    return 0;
}<|MERGE_RESOLUTION|>--- conflicted
+++ resolved
@@ -73,6 +73,7 @@
 
 #define TITLE "}-= TreeTop =-{"
 
+
 /* File state */
 typedef enum _state_e
 {
@@ -80,8 +81,6 @@
     UPDATED
 } state_e;
 
-/* Stores the last X window columns number */
-static int columns = 0;
 
 /* File information */
 typedef struct _data_t
@@ -433,6 +432,11 @@
 {
     int c;
     const data_t *show_details;
+    static int prev_columns = -1;
+
+    /* Initalize */
+    if (prev_columns == -1)
+      prev_columns = COLS;
 
     /* Force initial drawing */
     data_update(screen->datas);
@@ -444,8 +448,8 @@
         switch (c)
         {
             case KEY_RESIZE:
-                mvwprintw(screen->master, 1, columns-1, " ");
-                columns = COLS;
+                mvwprintw(screen->master, 1, prev_columns-1, " ");
+                prev_columns = COLS;
                 if (wresize(screen->master, LINES, COLS) == ERR)
                     WR("Error resizing master windows");
                 if (wresize(screen->content,
@@ -457,12 +461,6 @@
 
                 /* Redraw the title and clean up the border */
                 write_title_window(screen->master);
-<<<<<<< HEAD
-
-                /* Remove old border "|" drawings */
-                mvwprintw(screen->master, 1, COLS-4, "   ");
-=======
->>>>>>> cbc5c4eb
                 break;
 
             case KEY_UP:
@@ -481,13 +479,13 @@
                 show_details = item_userptr(current_item(screen->menu));
                 break;
 
-            /*  If no key was registered, or on some wacky
+            /* If no key was registered, or on some wacky
              * input we don't care about don't modify the screen state.
              */
             case ERR:
                 break;
 
-            /* Someother key was pressed, exit details window */
+            /* Some other key was pressed, exit details window */
             default:
                 show_details = NULL;
         }
@@ -540,9 +538,6 @@
     /* Initialize display */
     screen = screen_create(datas, timeout_secs * 1000);
 
-    /* Initialize columns variable */
-    columns = COLS;
-
     /* Do the work */
     process(screen);
 
